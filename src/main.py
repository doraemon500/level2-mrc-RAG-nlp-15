--- conflicted
+++ resolved
@@ -82,15 +82,7 @@
         else model_args.model_name_or_path,
         use_fast=True,
     )
-<<<<<<< HEAD
     #AutoModelForQuestionAnswering -> CNN_RobertaForQuestionAnswering : CNNlayer추가하여 성능향상
-=======
-    # tokenizer = AutoTokenizer.from_pretrained(
-    #     "Jinhwan/krelectra-base-mecab",
-    #     use_fast=True,
-    # )
-
->>>>>>> d27140bc
     model = CNN_RobertaForQuestionAnswering.from_pretrained(
         model_args.model_name_or_path,
         from_tf=bool(".ckpt" in model_args.model_name_or_path),
